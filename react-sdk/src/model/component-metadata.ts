import TamboAI from "@tambo-ai/typescript-sdk";
import { JSONSchema7 } from "json-schema";
import { ComponentType } from "react";
import z from "zod";
/** Extension of the ToolParameters interface from Tambo AI to include JSONSchema definition */
export type ParameterSpec = TamboAI.ToolParameters & {
  schema?: JSONSchema7;
};

/**
 * Extends the base ContextTool interface from Tambo AI to include schema information
 */
export interface ComponentContextToolMetadata
  extends TamboAI.ComponentContextToolMetadata {
  parameters: ParameterSpec[];
}

export interface ComponentContextTool {
  getComponentContext: (...args: any[]) => Promise<any>;
  definition: ComponentContextToolMetadata;
}

export interface RegisteredComponent extends TamboAI.AvailableComponent {
  component: ComponentType<any>;
  loadingComponent?: ComponentType<any>;
}

export type ComponentRegistry = Record<string, RegisteredComponent>;

export type TamboToolRegistry = Record<string, TamboTool>;

/**
 * A JSON Schema that is compatible with the MCP.
 * This is a simplified JSON Schema that is compatible with the MCPClient and the toolSchema.
 *
 * Do not export this type from the SDK.
 */
export type JSONSchemaLite = ReturnType<typeof zodToJsonSchema> & {
  description?: string;
};

export interface TamboTool<
  Args extends z.ZodTuple<any, any> = z.ZodTuple<any, any>,
  Returns extends z.ZodTypeAny = z.ZodTypeAny,
> {
  name: string;
  description: string;
  tool: (...args: z.infer<Args>) => z.infer<Returns>;
<<<<<<< HEAD
  toolSchema: z.core.$ZodFunction;
=======
  toolSchema: z.ZodFunction<Args, Returns> | JSONSchemaLite;
>>>>>>> 6b267607
}

export type TamboToolAssociations = Record<string, string[]>;
/**
 * A component that can be registered with the TamboRegistryProvider.
 */

export interface TamboComponent {
  /** The name of the component */
  name: string;
  /** The description of the component */
  description: string;
  /**
   * The React component to render.
   *
   * Make sure to pass the Component itself, not an instance of the component. For example,
   * if you have a component like this:
   *
   * ```tsx
   * const MyComponent = () => {
   *   return <div>My Component</div>;
   * };
   * ```
   *
   * You should pass the `Component`:
   *
   * ```tsx
   * const components = [MyComponent];
   * <TamboRegistryProvider components={components} />
   * ```
   */
  component: ComponentType<any>;

  /**
   * A zod schema for the component props. (Recommended)
   * Either this or propsDefinition must be provided, but not both.
   */
  propsSchema?: z.ZodTypeAny | JSONSchema7;
  /**
   * The props definition of the component as a JSON object.
   * Either this or propsSchema must be provided, but not both.
   * @deprecated Use propsSchema instead.
   */
  propsDefinition?: any;
  /** The loading component to render while the component is loading */
  loadingComponent?: ComponentType<any>;
  /** The tools that are associated with the component */
  associatedTools?: TamboTool[];
}<|MERGE_RESOLUTION|>--- conflicted
+++ resolved
@@ -35,7 +35,7 @@
  *
  * Do not export this type from the SDK.
  */
-export type JSONSchemaLite = ReturnType<typeof zodToJsonSchema> & {
+export type JSONSchemaLite = ReturnType<typeof z.toJSONSchema> & {
   description?: string;
 };
 
@@ -46,11 +46,7 @@
   name: string;
   description: string;
   tool: (...args: z.infer<Args>) => z.infer<Returns>;
-<<<<<<< HEAD
-  toolSchema: z.core.$ZodFunction;
-=======
-  toolSchema: z.ZodFunction<Args, Returns> | JSONSchemaLite;
->>>>>>> 6b267607
+  toolSchema: z.core.$ZodFunction | JSONSchemaLite;
 }
 
 export type TamboToolAssociations = Record<string, string[]>;
