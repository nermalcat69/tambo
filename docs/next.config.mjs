import { createMDX } from "fumadocs-mdx/next";

const withMDX = createMDX();

/** @type {import('next').NextConfig} */
const config = {
  reactStrictMode: true,
<<<<<<< HEAD
  trailingSlash: false,
=======
  async rewrites() {
    return [
      {
        source: "/:path*.mdx",
        destination: "/llms.mdx/:path*",
      },
    ];
  },
>>>>>>> 9c3bb5c8
};

export default withMDX(config);<|MERGE_RESOLUTION|>--- conflicted
+++ resolved
@@ -5,9 +5,7 @@
 /** @type {import('next').NextConfig} */
 const config = {
   reactStrictMode: true,
-<<<<<<< HEAD
   trailingSlash: false,
-=======
   async rewrites() {
     return [
       {
@@ -16,7 +14,6 @@
       },
     ];
   },
->>>>>>> 9c3bb5c8
 };
 
 export default withMDX(config);