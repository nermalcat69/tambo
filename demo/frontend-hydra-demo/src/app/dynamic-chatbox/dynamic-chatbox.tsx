--- conflicted
+++ resolved
@@ -24,10 +24,6 @@
     const response = await generateDynamicMessage(message);
     console.log("Response:", response);
     const hydraMessage: DynamicMessage = {
-<<<<<<< HEAD
-      component: response,
-=======
->>>>>>> 948abdb7
       who: "HydraAI",
       type: "component",
       message: response.explanation,
